# CRC model simulator

The colorectal cancer (CRC) screening model is designed to examine the impacts of screening strategies and patient compliance on CRC outcomes like mortality rate.

`crcsim` is a Python package implementing the CRC screening model simulation. This package isn't expected to be deployed and executed on its own. Instead, it's expected to be installed as a dependency of an experiment.

## Documentation

See [docs/design.md](./docs/design.md) for a discussion of the package's design.

## Development

### Getting started

To set up a Python development environment for `crcsim`:

<<<<<<< HEAD
1. Create a Python virtual environment based on Python 3.11.
1. Activate the virtual environment.
1. Install development dependencies with `pip install -r requirements.txt`.
1. Install `crcsim` with `pip install -e .`. The `-e` option specifies "development" mode, meaning that any changes you make to the code are recognized immediately without having to reinstall the package.
=======
1. [Install uv](https://docs.astral.sh/uv/getting-started/installation/).
1. Run `uv sync --dev` to create a virtual environment and install the project.
1. Run `. .venv/bin/activate` to activate the virtual environment. (It's helpful to alias this command to something easier to remember like `activate`.)
>>>>>>> deb4bf61

### Unit tests

Tests are run automatically as a GitHub Action when a PR is created or updated. You can also run them locally with the command `uv run pytest`. 

Unit tests must be added for all new model functionality.

<<<<<<< HEAD
Testsa are run automatically as part of GitHub's continuous integration process using Docker. However, you can also run them locally with `./run_tests.sh`, or you can mimic the CI process by running them in Docker with:
=======
### Linting and formatting
>>>>>>> deb4bf61

`crcsim` uses `ruff` for linting and formatting. All files are checked with a GitHub Action when a PR is created or updated.

To run `ruff` locally, you can use the commands `uv run ruff check .` (for linting) and `uv run ruff format --check .` (for formatting and import sorting).

If you're using VS Code, you can edit your settings to format on save with `ruff`. Here's an example `.vscode/settings.json` for this project. This automatically formats on save, but doesn't sort imports or lint on save. If you want to do those too, you can change the values in `"editor.codeActionsOnSave"` to `true`. 

```
{
    "python.defaultInterpreterPath": "./.venv/bin/python",
    "[python]": {
        "editor.formatOnSave": true,
        "editor.codeActionsOnSave": {
            "source.fixAll": "explicit",
            "source.organizeImports": "explicit"
        },
        "editor.defaultFormatter": "charliermarsh.ruff"
    },
    "ruff.configuration": "./pyproject.toml",
    "jupyter.notebookFileRoot": "${workspaceFolder}",
}
```

### Pre-commit hooks

A [pre-commit](https://pre-commit.com) configuration is provided for running linting, formatting, import sorting, and type checking automatically before every commit. (The unit/integration tests are excluded, because they might be slow.)

Enabling this is optional but encouraged because it's more convenient than remembering to do it manually. To enable, run `pre-commit install` inside your activated virtual environment. After that, you will be prevented from committing your changes if any of the tests fail. If for some reason you really need to commit changes despite failing checks, run `git commit --no-verify`.

### Managing dependencies

Because `crcsim` is a package intended to be installed by other applications (namely our model experiments), its own dependencies defined in `pyproject.toml` should be as unconstrained as possible. The other applications are responsible for pinning package versions when using `crcsim`.

For the purposes of developing `crcsim` and running its tests, we use `uv` to manage dependencies. Below is a quick reference for common use cases.

- To add a package dependency: `uv add my-dependency`
- To remove a package dependency: `uv remove my-dependency`
- To add/remove a development dependency (a package that is necessary for development but not necessary to install `crcsim`, eg, `pytest`): `uv add/remove --dev my-dependency`
- To upgrade a dependency: `uv add my-dependency --upgrade`

## Running experiments

An experiment uses the `crcsim` package to test a hypothesis by comparing results under different parameter values. Experiments are stored as branches named `exp-{experiment_name}`. Experiment files are stored in the `crcsim/experiment/` directory.

To run an experiment, check out the experiment branch and follow instructions in `crcsim/experiment/README.md`. 

To create a new experiment, check out a new branch and edit/add files in `crcsim/experiment/` as needed.

By default, experiements should not be merged into `main`. We may merge an experiment into `main` to make a release tied to a paper.<|MERGE_RESOLUTION|>--- conflicted
+++ resolved
@@ -14,16 +14,9 @@
 
 To set up a Python development environment for `crcsim`:
 
-<<<<<<< HEAD
-1. Create a Python virtual environment based on Python 3.11.
-1. Activate the virtual environment.
-1. Install development dependencies with `pip install -r requirements.txt`.
-1. Install `crcsim` with `pip install -e .`. The `-e` option specifies "development" mode, meaning that any changes you make to the code are recognized immediately without having to reinstall the package.
-=======
 1. [Install uv](https://docs.astral.sh/uv/getting-started/installation/).
 1. Run `uv sync --dev` to create a virtual environment and install the project.
 1. Run `. .venv/bin/activate` to activate the virtual environment. (It's helpful to alias this command to something easier to remember like `activate`.)
->>>>>>> deb4bf61
 
 ### Unit tests
 
@@ -31,11 +24,7 @@
 
 Unit tests must be added for all new model functionality.
 
-<<<<<<< HEAD
-Testsa are run automatically as part of GitHub's continuous integration process using Docker. However, you can also run them locally with `./run_tests.sh`, or you can mimic the CI process by running them in Docker with:
-=======
 ### Linting and formatting
->>>>>>> deb4bf61
 
 `crcsim` uses `ruff` for linting and formatting. All files are checked with a GitHub Action when a PR is created or updated.
 
