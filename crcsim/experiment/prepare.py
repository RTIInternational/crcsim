--- conflicted
+++ resolved
@@ -100,9 +100,6 @@
         "fqhc7": (0.257, 0.354),
         "fqhc8": (0.190, 0.390),
     }
-<<<<<<< HEAD
-
-=======
     low_initial_stage_3_treatment_cost = 67_300
     low_initial_stage_4_treatment_cost = 97_931
     extra_low_initial_stage_3_treatment_cost = 50_000
@@ -112,7 +109,6 @@
     low_surveillance_freq_mild = 10
     low_surveillance_freq_severe = 2
     low_surveillance_end_age = 80
->>>>>>> 12ae13f3
     scenarios = []
 
     for fqhc, rates in initial_compliance.items():
@@ -126,8 +122,6 @@
         ).transform(transform_initial_compliance(rates[1]))
         scenarios.append(implementation)
 
-<<<<<<< HEAD
-=======
         # Sensitivity Analysis 1.  Lower repeat compliance rate
 
         test_name = "FIT"
@@ -244,7 +238,6 @@
         )
         scenarios.append(implementation_lower_surveillance)
 
->>>>>>> 12ae13f3
     return scenarios
 
 
